--- conflicted
+++ resolved
@@ -25,12 +25,7 @@
 const PORT = process.env.PORT || 3002;
 const NODE_ENV = process.env.NODE_ENV || 'development';
 
-<<<<<<< HEAD
-
-// Security middleware
-=======
 // Security & perf
->>>>>>> 82dc781f
 app.use(helmet());
 app.use(compression());
 
